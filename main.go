// This small program is just a small web server created in static mode
// in order to provide the smallest docker image possible

package main

import (
	"compress/gzip"
	"flag"
	"fmt"
	"io"
	"io/ioutil"
	"log"
	"net/http"
	"strconv"
	"strings"
	"sync"
)

var (
	// Def of flags
	portPtr                  = flag.Int("port", 8043, "The listening port")
	context                  = flag.String("context", "", "The 'context' path on which files are served, e.g. 'doc' will serve the files at 'http://localhost:<port>/doc/'")
	basePath                 = flag.String("path", "/srv/http", "The path for the static files")
	fallbackPath             = flag.String("fallback", "", "Default fallback file. Either absolute for a specific asset (/index.html), or relative to recursively resolve (index.html)")
	headerFlag               = flag.String("append-header", "", "HTTP response header, specified as `HeaderName:Value` that should be added to all responses.")
	basicAuth                = flag.Bool("enable-basic-auth", false, "Enable basic auth. By default, password are randomly generated. Use --set-basic-auth to set it.")
	healthCheck              = flag.Bool("enable-health", false, "Enable health check endpoint. You can call /health to get a 200 response. Useful for Kubernetes, OpenFaas, etc.")
	setBasicAuth             = flag.String("set-basic-auth", "", "Define the basic auth. Form must be user:password")
	defaultUsernameBasicAuth = flag.String("default-user-basic-auth", "gopher", "Define the user")
	sizeRandom               = flag.Int("password-length", 16, "Size of the randomized password")
	logRequest               = flag.Bool("enable-logging", false, "Enable log request")
<<<<<<< HEAD
	httpsPromote             = flag.Bool("https-promote", false, "All HTTP requests should be redirected to HTTPS")
=======
>>>>>>> 76f0a0a9

	username string
	password string
)

func parseHeaderFlag(headerFlag string) (string, string) {
	if len(headerFlag) == 0 {
		return "", ""
	}
	pieces := strings.SplitN(headerFlag, ":", 2)
	if len(pieces) == 1 {
		return pieces[0], ""
	}
	return pieces[0], pieces[1]
}

var gzPool = sync.Pool{
	New: func() interface{} {
		w := gzip.NewWriter(ioutil.Discard)
		return w
	},
}

type gzipResponseWriter struct {
	io.Writer
	http.ResponseWriter
}

func (w *gzipResponseWriter) WriteHeader(status int) {
	w.Header().Del("Content-Length")
	w.ResponseWriter.WriteHeader(status)
}

func (w *gzipResponseWriter) Write(b []byte) (int, error) {
	return w.Writer.Write(b)
}

func handleReq(h http.Handler) http.Handler {
	return http.HandlerFunc(func(w http.ResponseWriter, r *http.Request) {
<<<<<<< HEAD
		if *httpsPromote && r.Header.Get("X-Forwarded-Proto") == "http" {
			http.Redirect(w, r, "https://"+r.Host+r.RequestURI, http.StatusMovedPermanently)
			if *logRequest {
				log.Println(301, r.Method, r.URL.Path)
			}
			return
		}
=======
>>>>>>> 76f0a0a9
		if *logRequest {
			log.Println(r.Method, r.URL.Path)
		}
		h.ServeHTTP(w, r)
	})
}

func main() {

	flag.Parse()

	// sanity check
	if len(*setBasicAuth) != 0 && !*basicAuth {
		*basicAuth = true
	}

	port := ":" + strconv.FormatInt(int64(*portPtr), 10)

	var fileSystem http.FileSystem = http.Dir(*basePath)

	if *fallbackPath != "" {
		fileSystem = fallback{
			defaultPath: *fallbackPath,
			fs:          fileSystem,
		}
	}

	handler := handleReq(http.FileServer(fileSystem))

	pathPrefix := "/"
	if len(*context) > 0 {
		pathPrefix = "/" + *context + "/"
		handler = http.StripPrefix(pathPrefix, handler)
	}

	if *basicAuth {
		log.Println("Enabling Basic Auth")
		if len(*setBasicAuth) != 0 {
			parseAuth(*setBasicAuth)
		} else {
			generateRandomAuth()
		}
		handler = authMiddleware(handler)
	}

	// Extra headers.
	if len(*headerFlag) > 0 {
		header, headerValue := parseHeaderFlag(*headerFlag)
		if len(header) > 0 && len(headerValue) > 0 {
			fileServer := handler
			handler = http.HandlerFunc(func(w http.ResponseWriter, r *http.Request) {
				w.Header().Set(header, headerValue)
				if !strings.Contains(r.Header.Get("Accept-Encoding"), "gzip") {
					fileServer.ServeHTTP(w, r)
				} else {
					w.Header().Set("Content-Encoding", "gzip")
					gz := gzPool.Get().(*gzip.Writer)
					defer gzPool.Put(gz)

					gz.Reset(w)
					defer gz.Close()
					fileServer.ServeHTTP(&gzipResponseWriter{ResponseWriter: w, Writer: gz}, r)
				}

			})
		} else {
			log.Println("appendHeader misconfigured; ignoring.")
		}
	}

	if *healthCheck {
		http.HandleFunc("/health", func(w http.ResponseWriter, r *http.Request) {
			fmt.Fprintf(w, "Ok")
		})
	}

	http.Handle(pathPrefix, handler)

	log.Printf("Listening at 0.0.0.0%v %v...", port, pathPrefix)
	log.Fatalln(http.ListenAndServe(port, nil))
}<|MERGE_RESOLUTION|>--- conflicted
+++ resolved
@@ -29,10 +29,7 @@
 	defaultUsernameBasicAuth = flag.String("default-user-basic-auth", "gopher", "Define the user")
 	sizeRandom               = flag.Int("password-length", 16, "Size of the randomized password")
 	logRequest               = flag.Bool("enable-logging", false, "Enable log request")
-<<<<<<< HEAD
 	httpsPromote             = flag.Bool("https-promote", false, "All HTTP requests should be redirected to HTTPS")
-=======
->>>>>>> 76f0a0a9
 
 	username string
 	password string
@@ -72,7 +69,6 @@
 
 func handleReq(h http.Handler) http.Handler {
 	return http.HandlerFunc(func(w http.ResponseWriter, r *http.Request) {
-<<<<<<< HEAD
 		if *httpsPromote && r.Header.Get("X-Forwarded-Proto") == "http" {
 			http.Redirect(w, r, "https://"+r.Host+r.RequestURI, http.StatusMovedPermanently)
 			if *logRequest {
@@ -80,8 +76,7 @@
 			}
 			return
 		}
-=======
->>>>>>> 76f0a0a9
+
 		if *logRequest {
 			log.Println(r.Method, r.URL.Path)
 		}
